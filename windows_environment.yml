name: multidex
channels:
  - conda-forge
dependencies:
  - python=3.9
  - conda-build
  - scikit-learn
<<<<<<< HEAD
=======
  - python-levenshtein
>>>>>>> 9f497151
  - fs
  - clize
  - django
  - pillow
  - dash
  - toolz
  - cytoolz
  - flask-caching
  - django-extensions
  - more-itertools
  - numpy
  - pandas
  - plotly
  - pytest
<<<<<<< HEAD
  - fontconfig=2.13.94
  - itsdangerous=2.0.1
  - markupsafe=2.0.1
  - werkzeug==1.0.1
=======
  - itsdangerous=2.0.1
  - markupsafe=2.0.1
  - matplotlib
  - werkzeug==1.0.1
  - pvl
>>>>>>> 9f497151
  - git
  - pip
  - python-kaleido
  - pip:
    - "git+https://github.com/MillionConcepts/dustgoggles.git"
    - "git+https://github.com/MillionConcepts/marslab.git"
    - wand



# TODO: find some way to deal with the posixemulation deprecation in werkzeug -- PR to flask-caching, vendoring?

<|MERGE_RESOLUTION|>--- conflicted
+++ resolved
@@ -5,10 +5,6 @@
   - python=3.9
   - conda-build
   - scikit-learn
-<<<<<<< HEAD
-=======
-  - python-levenshtein
->>>>>>> 9f497151
   - fs
   - clize
   - django
@@ -23,18 +19,11 @@
   - pandas
   - plotly
   - pytest
-<<<<<<< HEAD
   - fontconfig=2.13.94
   - itsdangerous=2.0.1
   - markupsafe=2.0.1
   - werkzeug==1.0.1
-=======
-  - itsdangerous=2.0.1
-  - markupsafe=2.0.1
   - matplotlib
-  - werkzeug==1.0.1
-  - pvl
->>>>>>> 9f497151
   - git
   - pip
   - python-kaleido
