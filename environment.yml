name: multidex
channels:
  - conda-forge
dependencies:
  - python=3.9
  - conda-build
  - scikit-learn
<<<<<<< HEAD
=======
  - python-levenshtein
>>>>>>> 9f497151
  - fs
  # hopefully temporary. macos-specific issue. see:
  # https://github.com/conda-forge/fontconfig-feedstock/issues/54
  - fontconfig=2.13.94
  - clize
  - django
  - pillow
  - dash
  - toolz
  - cytoolz
  - flask-caching
  - django-extensions
  - more-itertools
  - numpy
  - pandas
  - plotly
  - pytest
  - itsdangerous=2.0.1
  - markupsafe=2.0.1
<<<<<<< HEAD
  - werkzeug==1.0.1
=======
  - matplotlib
  - werkzeug==1.0.1
  - pvl
>>>>>>> 9f497151
  - git
  - pip
  - python-kaleido
  - wand
  - pip:
    - "git+https://github.com/MillionConcepts/dustgoggles.git"
    - "git+https://github.com/MillionConcepts/marslab.git"



# TODO: find some way to deal with the posixemulation deprecation in werkzeug -- PR to flask-caching, vendoring?

<|MERGE_RESOLUTION|>--- conflicted
+++ resolved
@@ -5,10 +5,6 @@
   - python=3.9
   - conda-build
   - scikit-learn
-<<<<<<< HEAD
-=======
-  - python-levenshtein
->>>>>>> 9f497151
   - fs
   # hopefully temporary. macos-specific issue. see:
   # https://github.com/conda-forge/fontconfig-feedstock/issues/54
@@ -28,13 +24,8 @@
   - pytest
   - itsdangerous=2.0.1
   - markupsafe=2.0.1
-<<<<<<< HEAD
-  - werkzeug==1.0.1
-=======
   - matplotlib
   - werkzeug==1.0.1
-  - pvl
->>>>>>> 9f497151
   - git
   - pip
   - python-kaleido
