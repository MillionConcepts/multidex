--- conflicted
+++ resolved
@@ -516,11 +516,7 @@
                 **quant,
                 "null": "null" in option,
                 "invert": "invert" in option,
-<<<<<<< HEAD
-                "contains": "contains" in option,
-=======
                 "is_free": "free" in option,
->>>>>>> dc355f78
             }
         )
     # save search settings for applicatio-n state save
