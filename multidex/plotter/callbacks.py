--- conflicted
+++ resolved
@@ -20,7 +20,6 @@
 from dash import dcc
 import pandas as pd
 from dustgoggles.func import are_in
-from dustgoggles.pivot import split_on
 
 try:
     from marslab.compat.xcam import construct_field_ordering
@@ -40,10 +39,7 @@
     field_values,
     not_blank,
     seconds_since_beginning_of_day_to_iso,
-<<<<<<< HEAD
-=======
     integerize, re_get
->>>>>>> 2e8e9e73
 )
 from multidex.plotter.colors import generate_palette_options
 from multidex.plotter.components.graph_components import (
@@ -441,6 +437,12 @@
     )
 
 
+BASE_PARAM_LOGIC_OPTIONS = [
+    {"label": "null", "value": "null"},
+    {"label": "flip", "value": "invert"}
+]
+
+
 def update_search_options(
     field, _load_trigger_index, current_search, *, cget, spec_model
 ):
@@ -533,12 +535,7 @@
                 "invert": "invert" in option,
                 "is_free": "is_free" in option,
             }
-<<<<<<< HEAD
-        )
-    # save search settings for application state save
-=======
         )    # save search settings for application state save
->>>>>>> 2e8e9e73
     cset("search_parameters", parameters)
     cset("logical_quantifier", logical_quantifier)
     # make a new id list and trigger graph update
@@ -579,10 +576,9 @@
 
 def toggle_search_input_visibility(field, options, *, spec_model):
     """
-    toggle between showing and hiding term drop down / number range boxes.
-    right now just returns simple dicts to the dash callback based on the
-    field's value type
-    (quant or qual) as appropriate.
+    toggle display of term dropdown / number / free search inputs.
+    just returns simple dicts to the dash callback based on the
+    field's value type (quant or qual) and free-ness as appropriate.
     """
     if not field:
         return [{"display": "none"}, {"display": "none"}, {"display": "none"}]
