"""
assemble objects defining interface properties for various metadata fields
and calculation types. fields must be defined in this module in order to
be accessible to users for search and plotting.
"""
from itertools import product

# spatial / per-ROI photometry fields from asdf
ASDF_SPATIAL_SUFFIXES = ('H', 'W', 'HW', 'A', 'D')
ASDF_CART_COLS = [
    f'{eye}_{suffix}'
    for eye, suffix in product(('LEFT', 'RIGHT'), ASDF_SPATIAL_SUFFIXES)
]
ASDF_PHOT_SUFFIXES = ('I', 'E', 'P')
ASDF_PHOT_COLS = [
    f'{eye}_{suffix}'
    for eye, suffix in product(('LEFT', 'RIGHT'), ASDF_PHOT_SUFFIXES)
]
# TODO: figure out how to implement decomposition parameter
#  controls; maybe this doesn't go here, it's a separate interface,
#  something like that
REDUCTION_OP_FIELDS = ("PCA",)
# metadata fields we should treat as qualitative / categorical
QUALITATIVE_METADATA_FIELDS = (
    "analysis_name",
    "color",
    "compression",
    "distance",
    "feature",
    "feature_subtype",
    "float",
    "formation",
    "grain_size",
    "group",
    "lab_spectrum_type",
    "libs_before",
    "location",
    "member",
    "name",
    "notes",
    "outcrop",
    "pixl",
    "rock_class",
    "scam",
    "seq_id",
    "soil_class",
    "soil_color",
    "srlc_spec",
    "target",
    "target_type",
    "target_type_shot_specific",
    "wtsn",
    "zoom",
    # quality flags computed during index for asdf-generated spatial data
    "spatial_flag",
    "phot_flag",
    # rc properties
    "rc_seq_id",
    # caltarget roi only
    "caltarget_element",
<<<<<<< HEAD
    # supercam
    "red_rows",
    "powerfail",
    "tdb_name"
=======
>>>>>>> a4c8d4d2
)

# metadata fields we should treat as quantitative / continuous
QUANTITATIVE_METADATA_FIELDS = (
    "compression_quality",
    "emission_angle",
    "exposure",
    "focal_distance",
    "incidence_angle",
    "instrument_azimuth",
    "instrument_elevation",
    "lat",
    "lmst",
    "lon",
    "ltst",
    "min_count",
    "odometry",
    "phase_angle",
    "raster_location",
    "rc_ltst",
    "rover_elevation",
    "rsm",
    "sclk",
    "sol",
    "solar_azimuth",
    "solar_elevation",
    "target_distance",
    "target_elevation",
    "target_lat",
    "target_lon",
    "tau",
    "temp",
    # rc-file fields
    "rc_sol",
    "rc_solar_azimuth",
    "rc_incidence_angle",
    "rc_azimuth_angle",
    "rc_emission_angle",
    "rc_scaling_factor",
    "rc_uncertainty",
    # rc data field
    "azimuth_angle",
<<<<<<< HEAD
    # supercam
    "uv_rows",
    "vio_rows",
    "rsm_azimuth",
    "rsm_elevation",
    "t_integ_real",
    "p750",
    "p1400",
    "p1900",
    "p2300",
    "saturation",
    "focus_position_mm"

=======
    *[c.lower() for c in ASDF_CART_COLS],
    *[f"{c.lower()}mag" for c in ASDF_CART_COLS],
    *[c.lower() for c in ASDF_PHOT_COLS],
>>>>>>> a4c8d4d2
)
# properties computed at runtime from metadata
CALCULATED_FIELDS = (
    "filter_avg",
    "std_avg",
    "rel_std_avg",
    "l_rmad",
    "r_rmad",
    'l_rstd',
    'r_rstd',
)


# assemble property records: these statements should not need to be modified
# simply to add new fields
def make_property_records(fields, base_properties):
    return tuple(({"value": field} | base_properties for field in fields))


QUALITATIVE_METADATA_PROPERTIES = make_property_records(
    QUALITATIVE_METADATA_FIELDS, {"value_type": "qual"}
)
QUANTITATIVE_METADATA_PROPERTIES = make_property_records(
    QUANTITATIVE_METADATA_FIELDS, {"value_type": "quant"}
)
CALCULATED_PROPERTIES = make_property_records(
    CALCULATED_FIELDS, {"value_type": "quant", "type": "computed"}
)
REDUCTION_OP_PROPERTIES = make_property_records(
    REDUCTION_OP_FIELDS, {"value_type": "quant", "type": "decomposition"}
)

# spectrum operation / band math functions (band depth, etc.)
# are always-already defined as records to give arity
SPECTRUM_OP_BASE_PROPERTIES = {"type": "method", "value_type": "quant"}
SPECTRUM_OP_PROPERTIES = (
    {"value": "ref", "arity": 1},
    {"value": "slope", "arity": 2},
    {"value": "band_avg", "arity": 2},
    {"value": "band_max", "arity": 2},
    {"value": "band_min", "arity": 2},
    {"value": "ratio", "arity": 2},
    {"value": "band_depth", "arity": 3},
)
for op in SPECTRUM_OP_PROPERTIES:
    op |= SPECTRUM_OP_BASE_PROPERTIES


# fields from the above categories we would like users to search but not graph
UNGRAPHABLE_FIELDS = ("color", "seq_id", "name", "analysis_name", "target")


# assemble categories, add labels, etc. nothing below this comment should
# need to be modified simply to add new fields.
METADATA_PROPERTIES = (
    QUANTITATIVE_METADATA_PROPERTIES + QUALITATIVE_METADATA_PROPERTIES
)
DYNAMIC_PROPERTIES = (
    SPECTRUM_OP_PROPERTIES + REDUCTION_OP_PROPERTIES + CALCULATED_PROPERTIES
)
for prop_record in METADATA_PROPERTIES + DYNAMIC_PROPERTIES:
    if "label" not in prop_record.keys():
        prop_record["label"] = prop_record["value"]
    if "type" not in prop_record.keys():
        prop_record["type"] = "attribute"<|MERGE_RESOLUTION|>--- conflicted
+++ resolved
@@ -58,13 +58,10 @@
     "rc_seq_id",
     # caltarget roi only
     "caltarget_element",
-<<<<<<< HEAD
     # supercam
     "red_rows",
     "powerfail",
     "tdb_name"
-=======
->>>>>>> a4c8d4d2
 )
 
 # metadata fields we should treat as quantitative / continuous
@@ -107,7 +104,6 @@
     "rc_uncertainty",
     # rc data field
     "azimuth_angle",
-<<<<<<< HEAD
     # supercam
     "uv_rows",
     "vio_rows",
@@ -121,11 +117,9 @@
     "saturation",
     "focus_position_mm"
 
-=======
     *[c.lower() for c in ASDF_CART_COLS],
     *[f"{c.lower()}mag" for c in ASDF_CART_COLS],
     *[c.lower() for c in ASDF_PHOT_COLS],
->>>>>>> a4c8d4d2
 )
 # properties computed at runtime from metadata
 CALCULATED_FIELDS = (
