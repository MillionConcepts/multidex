--- conflicted
+++ resolved
@@ -480,13 +480,8 @@
         options=[
             # added new line to flip label to push contains to next line, not sure if there was a better way
             {"label": "null", "value": "null"},
-<<<<<<< HEAD
-            {"label": "flip\n", "value": "invert"},
-            {"label": "contains", "value": "contains"},
-=======
             {"label": "flip", "value": "invert"},
             {"label": "free", "value": "free"},
->>>>>>> dc355f78
         ],
         value=checklist_values,
     )
