import random
import shutil
from pathlib import Path

import flask
import flask.cli
import pandas as pd
from dash import dash
from flask_caching.backends import FileSystemCache
from django.db import models

from multidex_utils import qlist, model_metadata_df, make_tokens
from notetaking import Notepad, Paper
from plotter.application.helpers import (
    register_everything,
    configure_callbacks,
    register_clientside_callbacks,
    configure_flask_cache,
)
from plotter.application.structure import STATIC_IMAGE_URL
from plotter.config.settings import instrument_settings
from plotter.spectrum_ops import data_df_from_queryset

from plotter.layout import multidex_body
from plotter.graph import cache_set, cache_get
from plotter.models import INSTRUMENT_MODEL_MAPPING


def run_multidex(instrument_code, debug=False, use_notepad_cache=False):
    # initialize the app itself. HTML / react objects and callbacks from them
    # must be described in this object as dash components.
    app = dash.Dash(__name__)
    # random prefix for memory blocks / files shared within this instance
    cache_prefix = str(random.randint(1000000, 9999999))
    if use_notepad_cache is True:
        paper = Paper(f"multidex_{instrument_code.lower()}_{cache_prefix}")
        cache = Notepad(paper.prefix)
    else:
        cache = FileSystemCache.factory(
            app.server,
            config=configure_flask_cache(cache_prefix),
            args=[],
            kwargs={'default_timeout': 0}
        )
    spec_model = INSTRUMENT_MODEL_MAPPING[instrument_code.upper()]
    # active queryset is explicitly stored in global cache, as are
    # many other app runtime values
    # setter and getter functions for a flask_caching.Cache object. in the
    # context of this app initialization, they basically define a namespace.
    cset = cache_set(cache)
    cget = cache_get(cache)
    initialize_cache_values(cset, spec_model)
    # configure callback functions
    configured_callbacks = configure_callbacks(cget, cset, spec_model)
    # initialize app layout -- later changes are all performed by callbacks
    app.layout = multidex_body(spec_model)
    # register callbacks with app in reference to layout
    register_everything(app, configured_callbacks)
    # TODO: move these references into external scripts
    register_clientside_callbacks(app)
    # special case: serve context images using a flask 'route'
    static_folder = Path(
        Path(__file__).parent, "assets/browse/" + spec_model.instrument.lower()
    )

    @app.server.route(STATIC_IMAGE_URL + "<path:path>")
    def static_image_link(path):
        return flask.send_from_directory(static_folder, path)

    # silence irrelevant warnings about the dangers of using a dev server in
    # prod; this app only runs locally and woe betide thee if otherwise
    flask.cli.show_server_banner = lambda *_: None
    # there's probably a better way to do this than this hack
    port = 49303
    looking_for_port = True
    while looking_for_port:
        try:
            app.run_server(
                debug=debug,
                use_reloader=False,
                dev_tools_silence_routes_logging=True,
                port=port,
                host="127.0.0.1"
            )
            looking_for_port = False
        except OSError:
            print("... " + str(port) + " is taken, checking next port ...")
            port += 1

    if use_notepad_cache:
        cache._update_index()
        for key in cache.index:
            cache.__delitem__(key)
        cache._index_buffer.unlink()
        cache._index_buffer.close()
    else:
        shutil.rmtree(".cache/" + cache_prefix)


def initialize_cache_values(cset, spec_model):
    cset("spec_model_name", spec_model.instrument_brief_name)
    cset("search_ids", qlist(spec_model.objects.all(), "id"))
    cset("highlight_ids", qlist(spec_model.objects.all(), "id"))
    cset("label_ids", [])
    cset(
        "data_df",
        data_df_from_queryset(spec_model.objects.all()),
    )
    # TODO: this is a hack that should be initialized from some property of
    #  the model
    cset("r_star", True)
    metadata_df = model_metadata_df(spec_model)
<<<<<<< HEAD
    # # TODO: this is a hack in place of adding formatted time parsing at
    # #  various places within the application
    # if "ltst" in metadata_df.columns:
    #     metadata_df.loc[pd.notna(metadata_df["ltst"]), "ltst"] = [
    #         instant.hour * 3600 + instant.minute * 60 + instant.second
    #         for instant in metadata_df["ltst"].dropna()
    #     ]
    # # TODO: hacky hacky
    for field in spec_model._meta.get_fields():
        if not isinstance(field, models.TimeField):
            continue
        if field.name not in metadata_df.columns:
            continue
        metadata_df.loc[pd.notna(metadata_df[field.name]), field.name] = [
            instant.hour * 3600 + instant.minute * 60 + instant.second
            for instant in metadata_df[field.name].dropna()
        ]

=======
    # TODO: this is a hack in place of adding formatted time parsing at
    #  various places within the application
    for c in metadata_df.columns[
        metadata_df.columns.str.match(r"(rc_)?l[mt]st")
    ]:
        if metadata_df[c].dtype.char != "O":
            # this is a defensive measure in case we decide to ingest times
            # already expressed as some sort of decimal, like ZCAM
            # CALTARGET_LTST (which is superfluous because it's just a decimal
            # form of RC_LTST, but some similarly-formatted field might not be)
            continue
        metadata_df.loc[pd.notna(metadata_df[c]), c] = [
            instant.hour * 3600 + instant.minute * 60 + instant.second
            for instant in metadata_df[c].dropna()
        ]
    # TODO: these are hacky and should go on models somewhere
>>>>>>> a4c8d4d2
    if "zoom" in metadata_df.columns:
        metadata_df["zoom"] = metadata_df["zoom"].astype(float)
    if {"rc_ltst", "rc_sol", "sol", "ltst"}.issubset(metadata_df.columns):
        for k, v in spec_model.cal_goodness(
            metadata_df[['ltst', 'rc_ltst', 'sol', 'rc_sol']]
        ).items():
            metadata_df[k] = v
    cset(
        "palette_memory",
        instrument_settings(spec_model.instrument)["palette_memory"]
    )
    cset("metadata_df", metadata_df)
    cset("tokens", make_tokens(metadata_df))
    cset("scale_to", "none")
    cset("average_filters", False)
<|MERGE_RESOLUTION|>--- conflicted
+++ resolved
@@ -99,6 +99,7 @@
 
 def initialize_cache_values(cset, spec_model):
     cset("spec_model_name", spec_model.instrument_brief_name)
+
     cset("search_ids", qlist(spec_model.objects.all(), "id"))
     cset("highlight_ids", qlist(spec_model.objects.all(), "id"))
     cset("label_ids", [])
@@ -110,26 +111,6 @@
     #  the model
     cset("r_star", True)
     metadata_df = model_metadata_df(spec_model)
-<<<<<<< HEAD
-    # # TODO: this is a hack in place of adding formatted time parsing at
-    # #  various places within the application
-    # if "ltst" in metadata_df.columns:
-    #     metadata_df.loc[pd.notna(metadata_df["ltst"]), "ltst"] = [
-    #         instant.hour * 3600 + instant.minute * 60 + instant.second
-    #         for instant in metadata_df["ltst"].dropna()
-    #     ]
-    # # TODO: hacky hacky
-    for field in spec_model._meta.get_fields():
-        if not isinstance(field, models.TimeField):
-            continue
-        if field.name not in metadata_df.columns:
-            continue
-        metadata_df.loc[pd.notna(metadata_df[field.name]), field.name] = [
-            instant.hour * 3600 + instant.minute * 60 + instant.second
-            for instant in metadata_df[field.name].dropna()
-        ]
-
-=======
     # TODO: this is a hack in place of adding formatted time parsing at
     #  various places within the application
     for c in metadata_df.columns[
@@ -143,10 +124,9 @@
             continue
         metadata_df.loc[pd.notna(metadata_df[c]), c] = [
             instant.hour * 3600 + instant.minute * 60 + instant.second
-            for instant in metadata_df[c].dropna()
+            for instant in metadata_df["ltst"].dropna()
         ]
-    # TODO: these are hacky and should go on models somewhere
->>>>>>> a4c8d4d2
+
     if "zoom" in metadata_df.columns:
         metadata_df["zoom"] = metadata_df["zoom"].astype(float)
     if {"rc_ltst", "rc_sol", "sol", "ltst"}.issubset(metadata_df.columns):
