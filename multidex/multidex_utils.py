--- conflicted
+++ resolved
@@ -10,12 +10,8 @@
 from inspect import signature, getmembers
 from operator import and_, gt, ge, lt, le, contains
 from pathlib import Path
-<<<<<<< HEAD
-from string import punctuation, whitespace
-=======
 from string import whitespace, punctuation
 from types import MappingProxyType as MPt
->>>>>>> 2e8e9e73
 from typing import (
     Callable,
     Iterable,
@@ -24,11 +20,11 @@
     Mapping,
     Union,
     Optional,
-    Sequence, MutableMapping,
+    Sequence,
+    MutableMapping,
 )
 
-from toolz import merge, isiterable
-from cytoolz import curry, keyfilter
+from cytoolz import curry, isiterable, keyfilter, merge
 import dash
 from dash import html
 from dash.dependencies import Input, Output
@@ -36,7 +32,6 @@
 import Levenshtein as lev
 import numpy as np
 import pandas as pd
-from toolz import merge
 
 if TYPE_CHECKING:
     from dash.development.base_component import Component
@@ -384,14 +379,6 @@
     assert add_1(2) == 3
     """
     return partial(func, **pickitems(parameters, get_parameters(func)))
-
-
-def listify(thing: Any) -> list:
-    # TODO: replace this with the dustgoggles version
-    """Always a list, for things that want lists"""
-    if isiterable(thing):
-        return list(thing)
-    return [thing]
 
 
 def none_to_empty(thing: Any) -> Any:
