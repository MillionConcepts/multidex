"""assorted utility functions for project"""

import datetime as dt
import json
import re
import sys
from collections import defaultdict
from functools import partial, reduce
from inspect import signature, getmembers
from operator import and_, gt, ge, lt, le, contains
from pathlib import Path
from string import whitespace, punctuation
from typing import (
    Callable,
    Iterable,
    Any,
    TYPE_CHECKING,
    Mapping,
    Union,
    Optional,
    Sequence,
)

<<<<<<< HEAD
from dustgoggles.structures import listify
=======
>>>>>>> a4c8d4d2
import Levenshtein as lev
import dash
import numpy as np
import pandas as pd
<<<<<<< HEAD
from cytoolz import keyfilter, curry
from dash import html
from dash.dependencies import Input, Output
from toolz import merge, isiterable
=======
from cytoolz import curry, keyfilter
from dash import html
from dash.dependencies import Input, Output
from toolz import merge
>>>>>>> a4c8d4d2

if TYPE_CHECKING:
    from dash.development.base_component import Component
    from django.db.models.query import QuerySet
    from django.db.models import Model


DEFAULT_CSS_PATH = str(
    Path(Path(__file__).parent, "plotter/application/assets/css/main.css")
)

# generic


def re_get(mapping, pattern):
    for key in mapping.keys():
        if re.search(pattern, key):
            return mapping[key]
    return None


def integerize(df: pd.DataFrame) -> pd.DataFrame:
    """
    Preprocessing function for CSV output.

    Checks all floating-point columns of `df` to see if they are 'actually'
    integer columns converted to float by numpy/pandas due to the presence of
    nulls. If so, modifies `df` inplace to replace them with columns of object
    type that replaces those floats with stringified integer versions (i.e.,
    removing the superfluous ".0") and replaces all invalid values with "".
    """
    for colname, col in df.items():
        if not pd.api.types.is_float_dtype(col):
            continue
        notna = col[~col.isna()]
        if not (notna.round() == notna).all():
            continue
        strings = pd.Series("", index=col.index, dtype=str)
        strings[notna.index] = notna.astype(str).str.extract(r"(\d+)\.")[0]
        df[colname] = strings
    return df


# TODO: similar thing in plotter.application.run should be replaced with this
def seconds_since_beginning_of_day(time: dt.time) -> float:
    return (
        dt.datetime.combine(dt.date(1, 1, 1), time)
        - dt.datetime(1, 1, 1, 0, 0, 0)
    ).total_seconds()


def seconds_since_beginning_of_day_to_iso(
    seconds: Optional[int], round_to=0
) -> Optional[str]:
    if seconds is None:
        return None
    hour = int(seconds // 3600)
    remainder = seconds - hour * 3600
    minute = int(remainder // 60)
    seconds = round(remainder - minute * 60, round_to)
    return ":".join(map(lambda t: str(t).zfill(2), (hour, minute, seconds)))


def first(predicate: Callable, iterable: Iterable) -> Any:
    for item in iterable:
        if predicate(item):
            return item


def not_blank(obj: Any) -> bool:
    """
    a 'truthiness' test that avoids 0/1 boolean evaluations
    """
    if reduce(and_, [obj != "", obj is not None, obj != [], obj != {}]):
        return True
    return False


def none_to_quote_unquote_none(
    list_containing_none: Iterable[Any],
) -> list[Any]:
    de_noned_list = []
    for element in list_containing_none:
        if element is not None:
            de_noned_list.append(element)
        else:
            de_noned_list.append("none")
    return de_noned_list


def arbitrarily_hash_strings(strings: Iterable[str]) -> dict:
    unique_string_values = sorted(list(set(strings)), reverse=True)
    return {string: ix for ix, string in enumerate(unique_string_values)}


# django utility functions


def qlist(queryset: "QuerySet", attribute: str) -> list:
    """note: does not preserve order!"""
    return list(queryset.values_list(attribute, flat=True))


def filter_null_attributes(
    queryset: "QuerySet", attribute_list: Iterable[str], check_related=None
) -> "QuerySet":
    if check_related is not None:
        attribute_list = [
            check_related + "__" + attribute for attribute in attribute_list
        ]
    for attribute in attribute_list:
        queryset = queryset.exclude(**{attribute + "__iexact": None})
    return queryset


def field_values(metadata_df, field=None):
    special_options = [
        {"label": "any", "value": "any"},
        # too annoying to detect all 'blank' things atm
        # {'label':'no assigned value','value':''}
    ]
    if (not field) or (field not in metadata_df.columns):
        return special_options
    unique_elements = metadata_df[field].unique()
    options = none_to_quote_unquote_none(list(unique_elements))
    options.sort()
    formatted_options = [
        {"label": option, "value": option}
        for option in options
        if option not in ["", "nan"]
    ]
    return special_options + formatted_options


def djget(
    model: "Model",
    value: Any,
    field: str = "name",
    method_name: str = "filter",
    querytype: str = "iexact",
) -> Union["QuerySet", "Model"]:
    """flexible interface to queryset methods"""
    # get the requested method of model.objects
    method = getattr(model.objects, method_name)
    # and then evaluate it on the requested parameters
    # most of these, like 'filter', return other querysets;
    # some, like 'get', return individual model instances
    return method(**{field + "__" + querytype: value})


def field_names(django_model_object: "Model") -> list[str]:
    """tries to construct a dictionary from arbitrary django model instance"""
    return [field.name for field in django_model_object._meta.get_fields()]


def modeldict(django_model_object: "Model") -> dict:
    """tries to construct a dictionary from arbitrary django model instance"""
    if "field_names" in dir(django_model_object):
        return {
            field_name: getattr(django_model_object, field_name)
            for field_name in django_model_object.field_names
        }
    return {
        field.name: getattr(django_model_object, field.name)
        for field in django_model_object._meta.get_fields()
    }


# pandas utility functions

# TODO: now that it's available, DataFrame.iterrows() should be used instead
def rows(dataframe: pd.DataFrame) -> list[pd.Series]:
    """splits row-wise into a list of series"""
    return [dataframe.loc[row] for row in dataframe.index]


def columns(dataframe: pd.DataFrame) -> list[np.ndarray]:
    """splits column-wise into a list of numpy arrays"""
    return [dataframe.loc[:, column] for column in dataframe.columns]


# dash-y dictionary utilities


def dict_to_paragraphs(
    dictionary, style=None, ordering=None, filterfalse=True
):
    """
    parses dictionary to list of dash <p> components
    """
    if style is None:
        style = {"margin": 0, "fontSize": 14}

    def make_paragraph(key, value):
        return html.P(str(key) + " " + str(value), style=style)

    if ordering is None:
        ordering = []
    from cytoolz import valfilter

    if filterfalse is True:
        dictionary = valfilter(lambda x: x not in (False, None), dictionary)
    ordered_grafs = [
        make_paragraph(key, dictionary.get(key))
        for key in ordering
        if key in dictionary.keys()
    ]
    unordered_grafs = [
        make_paragraph(key, value)
        for key, value in dictionary.items()
        if key not in ordering
        # TODO: very, very hacky
        and not re.search(r"_[hwad]+mag$", key)
    ]
    return ordered_grafs + unordered_grafs


def pickitems(dictionary: Mapping, some_list: Iterable) -> dict:
    """items of dict where key is in some_list"""
    return keyfilter(in_me(some_list), dictionary)


def comps_to_strings(component_list: Iterable["Component"]) -> list[str]:
    """convert list of dash components with properties to list of strings"""
    return [
        comp.component_id + "." + comp.component_property
        for comp in component_list
    ]


def pickctx(
    ctx: dash._callback_context.CallbackContext,
    component_list: Iterable["Component"],
) -> dict:
    """states and inputs of dash callback context if component is in
    component_list"""
    comp_strings = comps_to_strings(component_list)
    cats = []
    if ctx.states:
        cats.append(ctx.states)
    if ctx.inputs:
        cats.append(ctx.inputs)
    picked = [pickitems(cat, comp_strings) for cat in cats]
    if picked:
        return merge(picked)


def keygrab(dict_list: Iterable[Mapping], key: Any, value: Any) -> Mapping:
    """returns first element of dict_list such that element[key]==value"""
    return next(filter(lambda x: x[key] == value, dict_list))


def ctxdict(ctx: dash._callback_context.CallbackContext) -> dict:
    return {
        "triggered": ctx.triggered,
        "inputs": ctx.inputs,
        "states": ctx.states,
        "response": ctx.response,
    }


def triggered_by(component_id: str) -> bool:
    """
    did a component matching this id string trigger the callback this function
    is called in the context of? will only function if called inside a
    callback.
    """
    if component_id in dash.callback_context.triggered[0]["prop_id"]:
        return True
    return False


def trigger_index(ctx: dash._callback_context.CallbackContext) -> int:
    """
    dash.callbackcontext -> int, where int is the index of the triggering
    component
    assumes there is exactly one triggering component and it has an index!
    """
    trigger_id = ctx.triggered[0]["prop_id"]
    index_index = re.search("index", trigger_id).span()[1] + 2
    return int(trigger_id[index_index])


# ## dash dev tools


def dump_it(data, loud=True):
    """dump data as json"""
    dump = json.dumps(data, indent=2)
    if loud:
        print(dump)
    return dump


def make_printer(
    element, prop, app, print_target="print", process_function=dump_it
):
    """
    utility callback factory. impure! inserts the callback into the tree
    when called.
    when called, creates a callback to print property of element in app to
    print_target
    """

    def print_callback():
        app.callback(Output(print_target, "children"), [Input(element, prop)])(
            process_function
        )

    print_callback()


# ## lambda replacements


def in_me(container: Iterable) -> Callable:
    """returns function that checks if all its arguments are in container"""
    inclusion = partial(contains, container)

    def is_in(*args: Any) -> bool:
        return reduce(and_, map(inclusion, args))

    return is_in


# ## generic
def get_parameters(func: Callable) -> list[str]:
    return [param.name for param in signature(func).parameters.values()]


def partially_evaluate_from_parameters(
    func: Callable, parameters: Mapping
) -> Callable:
    """
    return a copy of the input function partially evaluated from any value
    of the dict with a key matching a named argument of the function.
    useful for things like inserting 'settings' variables into large numbers
    of functions.

    for instance:

    def add(a, b):
        return a + b
    parameters = {'b':1, 'c':3}
    add_1 = partially_evaluate_from_parameters(add, parameters)
    assert add_1(2) == 3
    """
    return partial(func, **pickitems(parameters, get_parameters(func)))


def none_to_empty(thing: Any) -> Any:
    if thing is None:
        return ""
    return thing


# ## search functions
def df_flexible_query(
    metadata_df: pd.DataFrame, field: "str", value: Any
) -> pd.DataFrame.index:
    """
    little search function that checks exact and loose phrases.
    """
    # allow exact phrase searches
    exact = metadata_df[field] == value
    # noinspection PyTypeChecker
    if any(exact):
        return metadata_df[field].loc[exact].index
    # otherwise treat multiple words as an 'or' search",
    return metadata_df.loc[metadata_df[field].isin(value.split(" "))].index


def df_inflexible_query(
    metadata_df: pd.DataFrame, field: "str", value: Any
) -> pd.DataFrame.index:
    """little search function that checks only exact phrases"""
    return metadata_df.loc[metadata_df[field] == value].index


def df_term_search(
    metadata_df: pd.DataFrame, field: "str", value: Any, inflexible=False
) -> pd.DataFrame.index:
    """
    model, string, string or number or whatever -> queryset
    search for strings or whatever within a field of a model.
    """
    # toss out "any" searches
    if str(value).lower() == "any":
        return metadata_df.index
    # allow inexact phrase matching?
    search_function = df_flexible_query
    if inflexible:
        search_function = df_inflexible_query
    return search_function(metadata_df, field, value)


def df_interval_search(
    metadata_df: pd.DataFrame,
    column: str,
    interval_begin: Any = None,
    interval_end: Any = None,
    strictly: bool = False,
) -> pd.DataFrame.index:
    """
    interval_begin and interval_end must be of types for which the elements of
    column from metadata_df possess a complete ordering exposed to pandas.
    if both interval_begin and interval_end are defined, returns
    all entries > begin and < end.
    if only interval_begin is defined: all entries > begin.
    if only interval_end is defined: all entries < end.
    if neither: trivially return the index.
    """
    if strictly:
        less_than, greater_than = (lt, gt)
    else:
        less_than, greater_than = (le, ge)
    indices = [metadata_df.index]
    for relation, bound in zip(
        (greater_than, less_than), (interval_begin, interval_end)
    ):
        if bound is None:
            continue
        indices.append(
            metadata_df[column].loc[relation(metadata_df[column], bound)].index
        )
    return reduce(pd.Index.intersection, indices)


def df_value_fetch_search(
    metadata_df: pd.DataFrame, field: "str", value_list: Iterable
) -> pd.DataFrame.index:
    return metadata_df.loc[metadata_df[field].isin(value_list)].index


def df_quant_field_search(search_df, parameter):
    if "value_list" in parameter.keys():
        return df_value_fetch_search(
            search_df, parameter["field"], parameter["value_list"]
        )
    else:
        return df_interval_search(
            search_df,
            parameter["field"],
            # begin and end and strictly are optional
            parameter.get("begin"),
            parameter.get("end"),
            parameter.get("strictly"),
        )


def df_qual_field_search(search_df, parameter):
    param_results = []
    for term in parameter["terms"]:
        param_result = df_term_search(search_df, parameter["field"], term)
        param_results.append(param_result)
    return reduce(pd.Index.union, param_results)


def df_multiple_field_search(
    search_df: pd.DataFrame,
    tokens: dict,
    parameters: Sequence[Mapping],
    logical_quantifier: str,
) -> list:
    """
    dispatcher that handles multiple search parameters and returns a queryset.
    accepts options in dictionaries to search 'numerical' intervals
    or stringlike terms.
    """
    results = []
    for parameter in parameters:
<<<<<<< HEAD
        # permit free text search
        if parameter.get('is_free') is True:
=======
        valtype = parameter.get("value_type")
        # permit free text search
        if parameter.get('is_free') is True and valtype != "quant":
>>>>>>> a4c8d4d2
            result = loose_match(parameter['free'], tokens[parameter['field']])
            if result is None:
                result = search_df.index
        # do a relations-on-orderings search if requested
        elif parameter.get("value_type") == "quant":
            result = df_quant_field_search(search_df, parameter)
        # otherwise just look for term matches;
        # "or" them within a category
        elif parameter.get('terms') in ('', []):
            result = search_df.index
        else:
            # exact match
            result = df_qual_field_search(search_df, parameter)
        # allow all missing values if requested
        if parameter["null"] is True:
            result = pd.Index.union(
                result,
                search_df.loc[search_df[parameter["field"]].isna()].index,
            )
        # take complement if requested
        if parameter["invert"] is True:
            result = pd.Index(
                [ix for ix in search_df.index if ix not in result]
            )
        results.append(result)
    if logical_quantifier == "AND":
        index_logic_method = pd.Index.intersection
    else:
        index_logic_method = pd.Index.union
    return list(reduce(index_logic_method, results))


def fetch_css_variables(css_file: str = DEFAULT_CSS_PATH) -> dict[str, str]:
    css_variable_dictionary = {}
    with open(css_file) as stylesheet:
        css_lines = stylesheet.readlines()
    for line in css_lines:
        if not re.match(r"\s+--", line):
            continue
        key, value = re.split(r":\s+", line)
        key = re.sub(r"(--)|[ :]", "", key)
        value = re.sub(r"[ \n;]", "", value)
        css_variable_dictionary[key] = value
    return css_variable_dictionary


# TODO: this can be made more efficient using idiomatic django cursor calls
def model_metadata_df(
    model: Any,
    relation_names: Optional[list[str]] = None,
    dict_function: Optional[Callable] = None,
) -> pd.DataFrame:
    if dict_function is None:
        try:
            dict_function = getattr(model, "metadata_dict")
        except AttributeError:
            dict_function = modeldict
    if relation_names is None:
        relation_names = []
    value_list = []
    id_list = []
    for obj in model.objects.all().prefetch_related(*relation_names):
        value_list.append(dict_function(obj))
        id_list.append(obj.id)
    return pd.DataFrame(value_list, index=id_list)


# TODO: these kinds of printing rules probably need to go on individual
#  models for cross-instrument compatibility
def rearrange_band_depth_for_title(text: str) -> str:
    filts = re.split(r"([L|R]?\d+[RGB]?)", text, maxsplit=0)
    return (
        f"{filts[0]}{filts[5]}, " f"shoulders at {filts[1]} and " f"{filts[3]}"
    )


def insert_wavelengths_into_text(text: str, spec_model: "Model") -> str:
    if "depth" in text:
        text = rearrange_band_depth_for_title(text)
    for filt, wavelength in (
        spec_model.filters | spec_model.virtual_filters
    ).items():
        text = re.sub(filt, filt + " (" + str(wavelength) + "nm)", text)
    text = re.sub(r"_", r" ", text)
    return text


def directory_of(path: Path) -> str:
    if path.is_dir():
        return str(path)
    return str(path.parent)


def get_verbose_name(field_name, model):
    return next(
        filter(lambda f: f.name == field_name, model._meta.fields)
    ).verbose_name


def patch_settings_from_module(settings, module_name):
    settings = {
        name: setting for name, setting in settings if "SETTING" in name
    }
    patches = {
        name: patch
        for name, patch in getmembers(
            sys.modules[module_name], lambda obj: isinstance(obj, Mapping)
        )
        if name in settings.keys()
    }
    for name, patch in patches.items():
        settings[name] |= patch


def tokenize(text):
    lowered = text.lower()
    return re.split(rf"[{punctuation + whitespace}]+", lowered)


def tokenize_series(series):
    return series.str.lower().str.replace(
        rf"[{punctuation + whitespace}]+", "_", regex=True
    ).str.split("_")


def make_tokens(metadata):
    fields = {}
<<<<<<< HEAD
=======
    # TODO: don't tokenize quant fields, waste of time
>>>>>>> a4c8d4d2
    for colname, col in metadata.astype(str).items():
        coltoks = tokenize_series(col).tolist()
        lower = col.str.lower().tolist()
        records = [
            {'tokens': tokens, 'text': text, 'ix': ix}
            for tokens, text, ix in zip(coltoks, lower, col.index)
        ]
        fields[colname] = records
    tokenized = {}
    for rec_name, recs in fields.items():
        tokenized[rec_name] = defaultdict(list)
        for rec in recs:
            tokenized[rec_name][rec['text']].append(rec['ix'])
            for token in rec['tokens']:
                tokenized[rec_name][token].append(rec['ix'])
    return tokenized


def loose_match(term, tokens, cutoff_distance=2):
    if term is None:
        return None
<<<<<<< HEAD
    matches, keys = [], list(tokens.keys())
    for word in set(filter(None, map(str.strip, term.split(";")))):
=======
    term = term.lower()
    matches, keys = [], list(tokens.keys())
    for word in set(filter(None, map(str.strip, term.split(";")))):
        if re.match(r"[\"'].*?[\"]", word) is not None:
            if (tokmatch := word.strip("\"'")) in keys:
                matches += tokens[tokmatch]
            continue
>>>>>>> a4c8d4d2
        # noinspection PyArgumentList
        for i, distance in enumerate(map(curry(lev.distance)(word), tokens)):
            if distance <= cutoff_distance:
                matches += tokens[keys[i]]
<<<<<<< HEAD
    return pd.Index(matches)
=======
    return pd.Index(matches)
>>>>>>> a4c8d4d2
<|MERGE_RESOLUTION|>--- conflicted
+++ resolved
@@ -4,12 +4,10 @@
 import json
 import re
 import sys
-from collections import defaultdict
 from functools import partial, reduce
 from inspect import signature, getmembers
 from operator import and_, gt, ge, lt, le, contains
 from pathlib import Path
-from string import whitespace, punctuation
 from typing import (
     Callable,
     Iterable,
@@ -21,25 +19,13 @@
     Sequence,
 )
 
-<<<<<<< HEAD
-from dustgoggles.structures import listify
-=======
->>>>>>> a4c8d4d2
-import Levenshtein as lev
 import dash
 import numpy as np
 import pandas as pd
-<<<<<<< HEAD
 from cytoolz import keyfilter, curry
 from dash import html
 from dash.dependencies import Input, Output
 from toolz import merge, isiterable
-=======
-from cytoolz import curry, keyfilter
-from dash import html
-from dash.dependencies import Input, Output
-from toolz import merge
->>>>>>> a4c8d4d2
 
 if TYPE_CHECKING:
     from dash.development.base_component import Component
@@ -390,6 +376,14 @@
     return partial(func, **pickitems(parameters, get_parameters(func)))
 
 
+def listify(thing: Any) -> list:
+    # TODO: replace this with the dustgoggles version
+    """Always a list, for things that want lists"""
+    if isiterable(thing):
+        return list(thing)
+    return [thing]
+
+
 def none_to_empty(thing: Any) -> Any:
     if thing is None:
         return ""
@@ -511,14 +505,9 @@
     """
     results = []
     for parameter in parameters:
-<<<<<<< HEAD
-        # permit free text search
-        if parameter.get('is_free') is True:
-=======
         valtype = parameter.get("value_type")
         # permit free text search
         if parameter.get('is_free') is True and valtype != "quant":
->>>>>>> a4c8d4d2
             result = loose_match(parameter['free'], tokens[parameter['field']])
             if result is None:
                 result = search_df.index
@@ -589,7 +578,7 @@
 # TODO: these kinds of printing rules probably need to go on individual
 #  models for cross-instrument compatibility
 def rearrange_band_depth_for_title(text: str) -> str:
-    filts = re.split(r"([L|R]?\d+[RGB]?)", text, maxsplit=0)
+    filts = re.split(r"([L|R]?\d[RGB]?)", text, maxsplit=0)
     return (
         f"{filts[0]}{filts[5]}, " f"shoulders at {filts[1]} and " f"{filts[3]}"
     )
@@ -646,10 +635,7 @@
 
 def make_tokens(metadata):
     fields = {}
-<<<<<<< HEAD
-=======
     # TODO: don't tokenize quant fields, waste of time
->>>>>>> a4c8d4d2
     for colname, col in metadata.astype(str).items():
         coltoks = tokenize_series(col).tolist()
         lower = col.str.lower().tolist()
@@ -671,10 +657,6 @@
 def loose_match(term, tokens, cutoff_distance=2):
     if term is None:
         return None
-<<<<<<< HEAD
-    matches, keys = [], list(tokens.keys())
-    for word in set(filter(None, map(str.strip, term.split(";")))):
-=======
     term = term.lower()
     matches, keys = [], list(tokens.keys())
     for word in set(filter(None, map(str.strip, term.split(";")))):
@@ -682,13 +664,8 @@
             if (tokmatch := word.strip("\"'")) in keys:
                 matches += tokens[tokmatch]
             continue
->>>>>>> a4c8d4d2
         # noinspection PyArgumentList
         for i, distance in enumerate(map(curry(lev.distance)(word), tokens)):
             if distance <= cutoff_distance:
                 matches += tokens[keys[i]]
-<<<<<<< HEAD
     return pd.Index(matches)
-=======
-    return pd.Index(matches)
->>>>>>> a4c8d4d2
